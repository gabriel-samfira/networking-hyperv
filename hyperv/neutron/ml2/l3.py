import netaddr

from oslo_log import log

from neutron_lib import constants as const

from hnv import client
from hnv.common import exception as hnv_exception
from hyperv.neutron import constants
from hyperv.common.i18n import _, _LE, _LI

from neutron_lib.plugins import directory

from neutron.plugins.common import constants as n_const
from neutron import context as n_context

from neutron.services import service_base
from neutron.db import common_db_mixin
from neutron.db import extraroute_db


LOG = log.getLogger(__name__)

def get_manager(port):
    owner = port.get("device_owner")
    if owner == const.DEVICE_OWNER_ROUTER_GW:
        return LoadBalancerManager()
    elif owner == const.DEVICE_OWNER_FLOATINGIP:
        return PublicIPAddressManager()
    return None


class HNVMixin(object):

    @property
    def _admin_context(self):
        admin_ctx = getattr(self, "_admin_context_property", None)
        if admin_ctx:
            return admin_ctx
        self._admin_context_property = n_context.get_admin_context()
        return self._admin_context_property

    @property
    def _plugin(self):
        plugin_property = getattr(self, "_plugin_property", None)
        if plugin_property:
            return plugin_property
        self._plugin_property = directory.get_plugin()
        return self._plugin_property

    def _get_lnsubnet_for_ip(self, ip):
        subnet_id = ip["subnet_id"]
        subnet = self._plugin.get_subnet(
                    self._admin_context,
                    subnet_id)
        subnet = client.LogicalSubnetworks.get(
            parent_id=subnet["network_id"],
            resource_id=subnet_id)
        net = netaddr.IPNetwork(subnet.address_prefix)
        if ip["ip_address"] in net:
            return subnet
        return None


class HNVL3RouterPlugin(service_base.ServicePluginBase,
                        common_db_mixin.CommonDbMixin,
                        extraroute_db.ExtraRoute_dbonly_mixin,
                        HNVMixin):

<<<<<<< HEAD
    supported_extension_aliases = 'router'
=======
    supported_extension_aliases = [
            'router',
            'extraroute']
>>>>>>> 3f38d121

    def __init__(self):
        LOG.info(_LI("Starting HNVL3RouterPlugin"))
        super(HNVL3RouterPlugin, self).__init__()

    def get_plugin_type(self):
        return n_const.L3_ROUTER_NAT

    def get_plugin_description(self):
        """returns string description of the plugin."""
        return ("L3 Router Service Plugin for basic L3 forwarding"
                " using HNV") 

    def add_router_interface(self, context, router_id, interface_info):
        router_interface_info = \
            super(HNVL3RouterPlugin, self).add_router_interface(
                context, router_id, interface_info)

        LOG.debug("ARGS %r ---->>> %r ----->>> %r" % (context, router_id, interface_info))
        LOG.debug("INTERFACE info: %r" % router_interface_info)
        # port = self._plugin.get_port(context, router_interface_info['port_id'])
        # if (len(router_interface_info['subnet_ids']) == 1 and
        #         len(port['fixed_ips']) > 1):
        #     # NOTE(lizk) It's adding a subnet onto an already existing router
        #     # interface port, try to update lrouter port 'networks' column.
        #     self.update_lrouter_port_in_ovn(context, router_id, port)
        # else:
        #     self.create_lrouter_port_in_ovn(context, router_id, port)
        return router_interface_info

    def remove_router_interface(self, context, router_id, interface_info):
        router_interface_info = \
            super(HNVL3RouterPlugin, self).remove_router_interface(
                context, router_id, interface_info)

        LOG.debug("ARGS %r ---->>> %r ----->>> %r" % (context, router_id, interface_info))
        LOG.debug("INTERFACE info: %r" % router_interface_info)
        # port_id = router_interface_info['port_id']
        # try:
        #     port = self._plugin.get_port(context, port_id)
        #     # The router interface port still exists, call ovn to update it.
        #     self.update_lrouter_port_in_ovn(context, router_id, port)
        # except n_exc.PortNotFound:
        #     # The router interface port doesn't exist any more, call ovn to
        #     # delete it.
        #     self._ovn.delete_lrouter_port(utils.ovn_lrouter_port_name(port_id),
        #                                   utils.ovn_name(router_id),
        #                                   if_exists=False
        #                                   ).execute(check_error=True)
        return router_interface_info


        

class LoadBalancerManager(HNVMixin):

    def __init__(self):
        self._ln_cache = {}

    def _get_logical_network(self, network_id):
        if self._ln_cache.get(network_id):
            return self._ln_cache[network_id]
        ln = client.LogicalNetworks.get(resource_id=network_id)
        self._ln_cache[network_id] = ln
        return self._ln_cache[network_id]

    def _get_resource_ids(self, port):
        port_id = port["id"]
        lb_id = "lb-%s" % port_id
        fe_id = "fe-%s" % port_id
        be_id = "fe-%s" % port_id
        onat_id = "onat-%s" % port_id
        return {
            "lb-id": lb_id,
            "fe-id": fe_id,
            "be-id": be_id,
            "onat-id": onat_id,
        }

    def _get_frontend_ip_configurations(self, ips, lb, resource_ids):
        ret = []
        for ip in ips:
            frontend_id = "%s-%s" % (resource_ids["fe-id"], ip["ip_address"])
            ip_subnet = self._get_lnsubnet_for_ip(ip)
            if not ip_subnet:
                raise Exception("Failed to find subnet for ip %(ip)s in "
                    "network controller" % {
                        "ip": ip["ip_address"]})
            load_balancer = client.LoadBalancers.get(resource_id=lb.resource_id)
            LOG.debug("LB is: %r" % load_balancer.dump())
            #TODO: Consider using wait=False wherever possible.
            fe = client.FrontendIPConfigurations(
                tags={"provider": constants.HNV_PROVIDER_NAME},
                parent_id=lb.resource_id,
                resource_id=frontend_id,
                subnet=ip_subnet,
                private_ip_address=ip["ip_address"],
                private_ip_allocation_method="Static")
            LOG.debug("Creating FRONTEND IP config: %r" % fe.dump())
            fe = fe.commit(wait=True)
            ret.append(client.Resource(resource_ref=fe.resource_ref))
        return ret

    def _create_load_balancer(self, port):
        resource_ids = self._get_resource_ids(port)
        try:
            lb = client.LoadBalancers.get(resource_ids["lb-id"])
            return lb
        except hnv_exception.NotFound:
            LOG.debug("Creating new load balancer %s" % resource_ids["lb-id"])

        fixed_ips = port.get("fixed_ips")
        if not fixed_ips:
            LOG.debug("No fixed ips set on this port. Nothing to do")
            return
        lb = client.LoadBalancers(
            tags={"provider": constants.HNV_PROVIDER_NAME},
            resource_id=resource_ids["lb-id"]).commit(wait=True)
        LOG.debug("Created load balancer: %r" % lb.dump())
        fe_ips = self._get_frontend_ip_configurations(fixed_ips, lb, resource_ids)
        if len(fe_ips) == 0:
            raise Exception("Failed to get frontend IP configurations")
        be = client.BackendAddressPools(
            tags={"provider": constants.HNV_PROVIDER_NAME},
            parent_id=lb.resource_id,
            resource_id=resource_ids["be-id"]).commit(wait=True)
        be_resource = client.Resource(resource_ref=be.resource_ref)
        onat = client.OutboundNATRules(
            tags={"provider": constants.HNV_PROVIDER_NAME},
            resource_id=resource_ids["onat-id"],
            parent_id=lb.resource_id,
            frontend_ip_configurations=fe_ips,
            backend_address_pool=be_resource,
            protocol="All")
        LOG.debug("ONAT rule: %r" % onat.dump())
        onat.commit(wait=True)
        return client.LoadBalancers.get(resource_id=lb.resource_id)

    def _remove_load_balancer(self, port):
        resource_ids = self._get_resource_ids(port)
        client.LoadBalancers.remove(resource_id=resource_ids["lb-id"])

    @classmethod
    def create(cls, port):
        obj = cls()
        return obj._create_load_balancer(port)
        
    @classmethod
    def remove(cls, port):
        obj = cls()
        return obj._remove_load_balancer(port)

"""
{
  "allowed_address_pairs": [], 
  "extra_dhcp_opts": [], 
  "updated_at": "2017-02-09T23:01:30Z", 
  "device_owner": "network:floatingip", 
  "revision_number": 3, 
  "binding:profile": {}, 
  "fixed_ips": [
    {
      "subnet_id": "1c256e00-45d5-40ef-ba2c-b94aa2e137df", 
      "ip_address": "10.7.12.100"
    }
  ], 
  "id": "adece209-0a5a-445f-a91f-bbb7fd8e580f", 
  "security_groups": [], 
  "binding:vif_details": {}, 
  "binding:vif_type": "unbound", 
  "mac_address": "00:1d:d8:01:f0:6e", 
  "device_id": "PENDING", 
  "status": "N/A", 
  "binding:host_id": "", 
  "description": "", 
  "qos_policy_id": null, 
  "project_id": "", 
  "name": "", 
  "admin_state_up": true, 
  "network_id": "ca44b6f3-b5dc-4a70-942e-7434e14d8b1f", 
  "tenant_id": "", 
  "created_at": "2017-02-09T23:01:30Z", 
  "binding:vnic_type": "normal"
}

"""
class PublicIPAddressManager(HNVMixin):

    def _get_vip_id(self, port):
        owner = port.get("device_owner")
        if owner != const.DEVICE_OWNER_FLOATINGIP:
            raise ValueError("Invalid port owner for floating IP")
        vip_id = port.get("device_id")
        if not vip_id:
            raise ValueError("Port does not have device ID assigned")
        return vip_id

    def _create(self, port):
        vip_id = self._get_vip_id(port)
        ips = port.get("fixed_ips")
        if len(ips) == 0:
            LOG.debug("No fixed_ips to work with")
            return
        try:
            public_ip = client.PublicIPAddresses.get(resource_id=vip_id)
            return public_ip
        except hnv_exception.NotFound:
            LOG.debug("Creating public IP address %(public_ip)s" % {
                'public_ip': ips[0]["ip_address"]})
        # There should be only one floating IP on
        # a port
        subnet = self._get_lnsubnet_for_ip(ips[0])
        if not subnet:
            raise Exception("Failed to find subnet for ip %(ip)s in "
                "network controller" % {"ip": ip["ip_address"]})
        public_ip = client.PublicIPAddresses(
            tags={"provider": constants.HNV_PROVIDER_NAME},
            resource_id=vip_id,
            ip_address=ips[0]["ip_address"],
            allocation_method="Static",
            idle_timeout=4).commit(wait=True)
        return public_ip

    def _delete(self, port):
        vip_id = self._get_vip_id(port)
        ips = port.get("fixed_ips")
        try:
            vip = client.PublicIPAddresses.get(resource_id=vip_id)
        except hnv_exception.NotFound:
            return
        if vip.ip_configuration:
            # if we get here, it means that neutron has already
            # dissassociated this IP address from its ports and
            # has issued a delete. We may be out of sync. Disassociate
            # IP and delete
            self._disassociate_public_ip({
                'floating_ip_address': ips[0]["ip_address"],
                'floating_ip_id': vip_id
                })
        vip.remove(resource_id=vip.resource_id)

    def _get_and_validate_vip(self, vip, vip_id):
        ip = client.PublicIPAddresses.get(resource_id=vip_id)
        if ip.ip_address != vip:
            raise ValueError("floating_ip_address %(neutron_address)s has "
                "a different value from the IP associated with "
                "floating_ip_id in the network controller %(nc_address)s" % {
                'neutron_address': vip,
                'nc_address': ip.ip_address})
        return ip

    def _associate_public_ip(self, assoc_data):
        dip = assoc_data["fixed_ip_address"]
        net_adapter_id = assoc_data["fixed_port_id"]
        vip_address = assoc_data["floating_ip_address"]
        vip_id = assoc_data["floating_ip_id"]
        vip_obj = self._get_and_validate_vip(vip_address, vip_id)
        vip_resource_ref = client.Resource(resource_ref=vip_obj.resource_ref)
        net_adapter = client.NetworkInterfaces.get(resource_id=net_adapter_id)
        found = False
        for idx, val in enumerate(net_adapter.ip_configurations):
            if net_adapter.ip_configurations[idx].private_ip_address == dip:
                net_adapter.ip_configurations[idx].public_ip_address = vip_obj
                found = True
                break
        if not found:
            raise Exception("Failed to find DIP %(dip)s on network interface "
                "%(network_interface)s" % {
                'dip': dip,
                'network_interface': net_adapter_id})
        return net_adapter.commit(wait=true)

    def _disassociate_public_ip(self, assoc_data):
        dip = assoc_data["fixed_ip_address"]
        net_adapter_id = assoc_data["fixed_port_id"]
        vip_address = assoc_data["floating_ip_address"]
        vip_id = assoc_data["floating_ip_id"]
        vip_obj = self._get_and_validate_vip(vip_address, vip_id)
        if not vip_obj.ip_configuration:
            return
        ip_config = vip_obj.ip_configuration.get_resource()
        ip_config.public_ip = None
        ip_config.commit(wait=True)

    @classmethod
    def update_vip_association(cls, assoc_data):
        obj = cls()
        dip = assoc_data["fixed_ip_address"]
        net_adapter_id = assoc_data["fixed_port_id"]
        if dip and net_adapter_id:
            return obj._associate_public_ip(assoc_data)
        return obj._disassociate_public_ip(assoc_data)

    @classmethod
    def create(cls, port):
        obj = cls()
        return obj._create(port)

    @classmethod
    def remove(cls, port):
        obj = cls()
        return obj._delete(port)

"""
{
    'fixed_ip_address': internal_ip_address,
    'fixed_port_id': port_id,
    'router_id': router_id,
    'last_known_router_id': previous_router_id,
    'floating_ip_address': floatingip_db.floating_ip_address,
    'floating_network_id': floatingip_db.floating_network_id,
    'floating_ip_id': floatingip_db.id,
    'next_hop': next_hop,
    'context': context}
"""
<|MERGE_RESOLUTION|>--- conflicted
+++ resolved
@@ -67,13 +67,9 @@
                         extraroute_db.ExtraRoute_dbonly_mixin,
                         HNVMixin):
 
-<<<<<<< HEAD
-    supported_extension_aliases = 'router'
-=======
     supported_extension_aliases = [
             'router',
             'extraroute']
->>>>>>> 3f38d121
 
     def __init__(self):
         LOG.info(_LI("Starting HNVL3RouterPlugin"))
